--- conflicted
+++ resolved
@@ -337,48 +337,21 @@
             
             guard self.isReading else { return }
             
-<<<<<<< HEAD
+            // 设置自动翻页保护标志，防止状态同步定时器在页面切换间隙干扰
+            self.isAutoAdvancing = true
+            
+            // 自动前进到下一页
             if !self.pages.isEmpty && self.currentPageIndex < self.pages.count - 1 {
                 self.currentPageIndex += 1
                 self.readCurrentPage()
+                // 延迟重置保护标志，确保新页面朗读已开始
+                DispatchQueue.main.asyncAfter(deadline: .now() + 0.5) {
+                    self.isAutoAdvancing = false
+                }
             } else {
                 self.isReading = false // 到达书籍末尾
+                self.isAutoAdvancing = false
                 self.updateNowPlayingInfo()
-=======
-            // 设置自动翻页保护标志
-            self.isAutoAdvancing = true
-            
-            DispatchQueue.main.async {
-                defer {
-                    // 延迟重置保护标志，确保新页面朗读已开始
-                    DispatchQueue.main.asyncAfter(deadline: .now() + 0.5) {
-                        self.isAutoAdvancing = false
-                    }
-                }
-                
-                guard self.isReading else {
-                    self.isAutoAdvancing = false
-                    return
-                }
-                
-                // 验证当前页面索引与语音结束时的索引是否匹配
-                // 这可以防止手动翻页和自动前进之间的竞争条件
-                guard self.currentPageIndex == finishedPageIndex else {
-                    print("页面已更改，跳过自动前进")
-                    self.isAutoAdvancing = false
-                    return
-                }
-                
-                // 自动前进到下一页
-                if !self.pages.isEmpty && self.currentPageIndex < self.pages.count - 1 {
-                    self.currentPageIndex += 1
-                    self.readCurrentPage()
-                } else {
-                    self.isReading = false // 到达书籍末尾
-                    self.isAutoAdvancing = false
-                    self.updateNowPlayingInfo()
-                }
->>>>>>> 132c4822
             }
         }
         
